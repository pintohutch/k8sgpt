package util

import (
	"context"
	"encoding/base64"
	"fmt"
	"math/rand"
	"regexp"

	"github.com/k8sgpt-ai/k8sgpt/pkg/kubernetes"
	metav1 "k8s.io/apimachinery/pkg/apis/meta/v1"
)

<<<<<<< HEAD
var anonymizePattern = []rune("abcdefghijklmnopqrstuvwxyzABCDEFGHIJKLMNOPQRSTUVWXYZ0123456789!@#$%^&*()-_=+[]{}|;':\",./<>?")
=======
func SliceContainsString(slice []string, s string) bool {
	for _, item := range slice {
		if item == s {
			return true
		}
	}
	return false
}
>>>>>>> cfce828f

func GetParent(client *kubernetes.Client, meta metav1.ObjectMeta) (string, bool) {
	if meta.OwnerReferences != nil {
		for _, owner := range meta.OwnerReferences {
			switch owner.Kind {
			case "ReplicaSet":
				rs, err := client.GetClient().AppsV1().ReplicaSets(meta.Namespace).Get(context.Background(), owner.Name, metav1.GetOptions{})
				if err != nil {
					return "", false
				}
				if rs.OwnerReferences != nil {
					return GetParent(client, rs.ObjectMeta)
				}
				return "ReplicaSet/" + rs.Name, false

			case "Deployment":
				dep, err := client.GetClient().AppsV1().Deployments(meta.Namespace).Get(context.Background(), owner.Name, metav1.GetOptions{})
				if err != nil {
					return "", false
				}
				if dep.OwnerReferences != nil {
					return GetParent(client, dep.ObjectMeta)
				}
				return "Deployment/" + dep.Name, false

			case "StatefulSet":
				sts, err := client.GetClient().AppsV1().StatefulSets(meta.Namespace).Get(context.Background(), owner.Name, metav1.GetOptions{})
				if err != nil {
					return "", false
				}
				if sts.OwnerReferences != nil {
					return GetParent(client, sts.ObjectMeta)
				}
				return "StatefulSet/" + sts.Name, false

			case "DaemonSet":
				ds, err := client.GetClient().AppsV1().DaemonSets(meta.Namespace).Get(context.Background(), owner.Name, metav1.GetOptions{})
				if err != nil {
					return "", false
				}
				if ds.OwnerReferences != nil {
					return GetParent(client, ds.ObjectMeta)
				}
				return "DaemonSet/" + ds.Name, false

			case "Ingress":
				ds, err := client.GetClient().NetworkingV1().Ingresses(meta.Namespace).Get(context.Background(), owner.Name, metav1.GetOptions{})
				if err != nil {
					return "", false
				}
				if ds.OwnerReferences != nil {
					return GetParent(client, ds.ObjectMeta)
				}
				return "Ingress/" + ds.Name, false
			}
		}
	}
	return meta.Name, false
}

func RemoveDuplicates(slice []string) ([]string, []string) {
	set := make(map[string]bool)
	duplicates := []string{}
	for _, val := range slice {
		if _, ok := set[val]; !ok {
			set[val] = true
		} else {
			duplicates = append(duplicates, val)
		}
	}
	uniqueSlice := make([]string, 0, len(set))
	for val := range set {
		uniqueSlice = append(uniqueSlice, val)
	}
	return uniqueSlice, duplicates
}

func SliceDiff(source, dest []string) []string {
	mb := make(map[string]struct{}, len(dest))
	for _, x := range dest {
		mb[x] = struct{}{}
	}
	var diff []string
	for _, x := range source {
		if _, found := mb[x]; !found {
			diff = append(diff, x)
		}
	}
	return diff
}

func MaskString(input string) string {
	key := make([]byte, len(input))
	result := make([]rune, len(input))
	rand.Read(key)
	for i := range result {
		result[i] = anonymizePattern[int(key[i])%len(anonymizePattern)]
	}
	return base64.StdEncoding.EncodeToString([]byte(string(result)))
}

func ReplaceIfMatch(text string, pattern string, replacement string) string {
	re := regexp.MustCompile(fmt.Sprintf(`%s(\b)`, pattern))
	if re.MatchString(text) {
		text = re.ReplaceAllString(text, replacement)
	}
	return text
}<|MERGE_RESOLUTION|>--- conflicted
+++ resolved
@@ -11,9 +11,8 @@
 	metav1 "k8s.io/apimachinery/pkg/apis/meta/v1"
 )
 
-<<<<<<< HEAD
 var anonymizePattern = []rune("abcdefghijklmnopqrstuvwxyzABCDEFGHIJKLMNOPQRSTUVWXYZ0123456789!@#$%^&*()-_=+[]{}|;':\",./<>?")
-=======
+
 func SliceContainsString(slice []string, s string) bool {
 	for _, item := range slice {
 		if item == s {
@@ -22,7 +21,6 @@
 	}
 	return false
 }
->>>>>>> cfce828f
 
 func GetParent(client *kubernetes.Client, meta metav1.ObjectMeta) (string, bool) {
 	if meta.OwnerReferences != nil {
