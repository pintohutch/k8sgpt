--- conflicted
+++ resolved
@@ -5,11 +5,7 @@
 	"fmt"
 	"testing"
 
-<<<<<<< HEAD
-	"github.com/k8sgpt-ai/k8sgpt/pkg/analyzer"
-=======
 	"github.com/k8sgpt-ai/k8sgpt/pkg/common"
->>>>>>> cfce828f
 	"github.com/stretchr/testify/require"
 )
 
@@ -47,25 +43,16 @@
 	analysis := Analysis{
 		Results: []common.Result{
 			{
-<<<<<<< HEAD
 				Kind: "Deployment",
 				Name: "test-deployment",
-				Error: []analyzer.Failure{
+				Error: []common.Failure{
 					{
 						Text:      "test-problem",
-						Sensitive: []analyzer.Sensitive{},
+						Sensitive: []common.Sensitive{},
 					},
 				},
 				Details:      "test-solution",
 				ParentObject: "parent-resource"},
-=======
-				Kind:         "Deployment",
-				Name:         "test-deployment",
-				Error:        []string{"test-problem"},
-				Details:      "test-solution",
-				ParentObject: "parent-resource",
-			},
->>>>>>> cfce828f
 		},
 		Namespace: "default",
 	}
@@ -73,29 +60,18 @@
 	expected := JsonOutput{
 		Status:   StateProblemDetected,
 		Problems: 1,
-<<<<<<< HEAD
-		Results: []analyzer.Result{
+		Results: []common.Result{
 			{
 				Kind: "Deployment",
 				Name: "test-deployment",
-				Error: []analyzer.Failure{
+				Error: []common.Failure{
 					{
 						Text:      "test-problem",
-						Sensitive: []analyzer.Sensitive{},
+						Sensitive: []common.Sensitive{},
 					},
 				},
 				Details:      "test-solution",
 				ParentObject: "parent-resource"},
-=======
-		Results: []common.Result{
-			{
-				Kind:         "Deployment",
-				Name:         "test-deployment",
-				Error:        []string{"test-problem"},
-				Details:      "test-solution",
-				ParentObject: "parent-resource",
-			},
->>>>>>> cfce828f
 		},
 	}
 
@@ -120,29 +96,20 @@
 	analysis := Analysis{
 		Results: []common.Result{
 			{
-<<<<<<< HEAD
 				Kind: "Deployment",
 				Name: "test-deployment",
-				Error: []analyzer.Failure{
+				Error: []common.Failure{
 					{
 						Text:      "test-problem",
-						Sensitive: []analyzer.Sensitive{},
+						Sensitive: []common.Sensitive{},
 					},
 					{
 						Text:      "another-test-problem",
-						Sensitive: []analyzer.Sensitive{},
+						Sensitive: []common.Sensitive{},
 					},
 				},
 				Details:      "test-solution",
 				ParentObject: "parent-resource"},
-=======
-				Kind:         "Deployment",
-				Name:         "test-deployment",
-				Error:        []string{"test-problem", "another-test-problem"},
-				Details:      "test-solution",
-				ParentObject: "parent-resource",
-			},
->>>>>>> cfce828f
 		},
 		Namespace: "default",
 	}
@@ -150,33 +117,22 @@
 	expected := JsonOutput{
 		Status:   StateProblemDetected,
 		Problems: 2,
-<<<<<<< HEAD
-		Results: []analyzer.Result{
+		Results: []common.Result{
 			{
 				Kind: "Deployment",
 				Name: "test-deployment",
-				Error: []analyzer.Failure{
+				Error: []common.Failure{
 					{
 						Text:      "test-problem",
-						Sensitive: []analyzer.Sensitive{},
+						Sensitive: []common.Sensitive{},
 					},
 					{
 						Text:      "another-test-problem",
-						Sensitive: []analyzer.Sensitive{},
+						Sensitive: []common.Sensitive{},
 					},
 				},
 				Details:      "test-solution",
 				ParentObject: "parent-resource"},
-=======
-		Results: []common.Result{
-			{
-				Kind:         "Deployment",
-				Name:         "test-deployment",
-				Error:        []string{"test-problem", "another-test-problem"},
-				Details:      "test-solution",
-				ParentObject: "parent-resource",
-			},
->>>>>>> cfce828f
 		},
 	}
 
