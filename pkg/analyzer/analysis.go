package analyzer

import (
	appsv1 "k8s.io/api/apps/v1"
	v1 "k8s.io/api/core/v1"
)

type PreAnalysis struct {
<<<<<<< HEAD
	Pod                   v1.Pod
	FailureDetails        []string
	ReplicaSet            appsv1.ReplicaSet
	PersistentVolumeClaim v1.PersistentVolumeClaim
=======
	Pod            v1.Pod
	FailureDetails []string
	ReplicaSet     appsv1.ReplicaSet
	Endpoint       v1.Endpoints
>>>>>>> c1d2863d
}

type Analysis struct {
	Kind         string `json:"kind"`
	Name         string `json:"name"`
	Error        string `json:"error"`
	Details      string `json:"details"`
	ParentObject string `json:"parentObject"`
}<|MERGE_RESOLUTION|>--- conflicted
+++ resolved
@@ -6,17 +6,11 @@
 )
 
 type PreAnalysis struct {
-<<<<<<< HEAD
 	Pod                   v1.Pod
 	FailureDetails        []string
 	ReplicaSet            appsv1.ReplicaSet
 	PersistentVolumeClaim v1.PersistentVolumeClaim
-=======
-	Pod            v1.Pod
-	FailureDetails []string
-	ReplicaSet     appsv1.ReplicaSet
 	Endpoint       v1.Endpoints
->>>>>>> c1d2863d
 }
 
 type Analysis struct {
